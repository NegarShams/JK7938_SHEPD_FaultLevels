--- conflicted
+++ resolved
@@ -17,8 +17,6 @@
 import inspect
 import subprocess
 import shutil
-<<<<<<< HEAD
-time.sleep(1)
 
 # Constants have to be defined here since may not be able to actually import constants when running from PSSE rather
 # than Python if PSSE python dll is wrong.
@@ -48,13 +46,9 @@
 # #			return root, c_python27_dll
 # #
 # #	return None, None
-=======
->>>>>>> 654c6c58
 
 # Location where local packages will be installed
 local_packages = os.path.join(os.path.dirname(__file__), '..', 'local_packages')
-print(local_packages)
-time.sleep(1)
 # Won't be searched unless it exists when added to system path
 if not os.path.exists(local_packages):
 	os.makedirs(local_packages)
@@ -147,16 +141,10 @@
 	)
 
 	# Remove any already installed local_packages as they will all be re-installed.
-<<<<<<< HEAD
 	time.sleep(1)
 	shutil.rmtree(local_packages)
 	# Wait 500ms and then create a new folder
-	time.sleep(1)
-=======
-	shutil.rmtree(local_packages)
-	# Wait 500ms and then create a new folder
 	time.sleep(0.5)
->>>>>>> 654c6c58
 	os.makedirs(local_packages)
 
 	batch_path = os.path.join(os.path.dirname(__file__), '..', 'JK7938_Missing_Packages.bat')
